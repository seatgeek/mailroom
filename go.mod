module github.com/seatgeek/mailroom

<<<<<<< HEAD
go 1.24.0
=======
go 1.23.0

toolchain go1.24.3
>>>>>>> 0d6990cf

require (
	github.com/cenkalti/backoff/v5 v5.0.2
	github.com/google/uuid v1.6.0
	github.com/lmittmann/tint v1.1.0
	github.com/slack-go/slack v0.16.0
	github.com/stretchr/testify v1.10.0
	github.com/testcontainers/testcontainers-go v0.37.0
	github.com/testcontainers/testcontainers-go/modules/postgres v0.37.0
	gorm.io/driver/postgres v1.5.11
)

require (
	dario.cat/mergo v1.0.1 // indirect
	github.com/Azure/go-ansiterm v0.0.0-20210617225240-d185dfc1b5a1 // indirect
	github.com/Microsoft/go-winio v0.6.2 // indirect
	github.com/cenkalti/backoff/v4 v4.2.1 // indirect
	github.com/containerd/log v0.1.0 // indirect
	github.com/containerd/platforms v0.2.1 // indirect
	github.com/cpuguy83/dockercfg v0.3.2 // indirect
	github.com/distribution/reference v0.6.0 // indirect
	github.com/docker/docker v28.0.1+incompatible // indirect
	github.com/docker/go-connections v0.5.0 // indirect
	github.com/docker/go-units v0.5.0 // indirect
	github.com/ebitengine/purego v0.8.2 // indirect
	github.com/felixge/httpsnoop v1.0.4 // indirect
	github.com/go-logr/logr v1.4.2 // indirect
	github.com/go-logr/stdr v1.2.2 // indirect
	github.com/go-ole/go-ole v1.2.6 // indirect
	github.com/gogo/protobuf v1.3.2 // indirect
	github.com/grpc-ecosystem/grpc-gateway/v2 v2.16.0 // indirect
	github.com/jackc/pgpassfile v1.0.0 // indirect
	github.com/jackc/pgservicefile v0.0.0-20221227161230-091c0ba34f0a // indirect
	github.com/jackc/pgx/v5 v5.5.5 // indirect
	github.com/jackc/puddle/v2 v2.2.1 // indirect
	github.com/jinzhu/inflection v1.0.0 // indirect
	github.com/jinzhu/now v1.1.5 // indirect
	github.com/klauspost/compress v1.17.4 // indirect
	github.com/lufia/plan9stats v0.0.0-20211012122336-39d0f177ccd0 // indirect
	github.com/magiconair/properties v1.8.10 // indirect
	github.com/moby/docker-image-spec v1.3.1 // indirect
	github.com/moby/patternmatcher v0.6.0 // indirect
	github.com/moby/sys/sequential v0.5.0 // indirect
	github.com/moby/sys/user v0.1.0 // indirect
	github.com/moby/sys/userns v0.1.0 // indirect
	github.com/moby/term v0.5.0 // indirect
	github.com/morikuni/aec v1.0.0 // indirect
	github.com/opencontainers/go-digest v1.0.0 // indirect
	github.com/opencontainers/image-spec v1.1.1 // indirect
	github.com/pkg/errors v0.9.1 // indirect
	github.com/power-devops/perfstat v0.0.0-20210106213030-5aafc221ea8c // indirect
	github.com/shirou/gopsutil/v4 v4.25.1 // indirect
	github.com/sirupsen/logrus v1.9.3 // indirect
	github.com/tklauser/go-sysconf v0.3.12 // indirect
	github.com/tklauser/numcpus v0.6.1 // indirect
	github.com/yusufpapurcu/wmi v1.2.4 // indirect
	go.opentelemetry.io/auto/sdk v1.1.0 // indirect
	go.opentelemetry.io/contrib/instrumentation/net/http/otelhttp v0.49.0 // indirect
	go.opentelemetry.io/otel v1.35.0 // indirect
	go.opentelemetry.io/otel/metric v1.35.0 // indirect
	go.opentelemetry.io/otel/trace v1.35.0 // indirect
	golang.org/x/crypto v0.37.0 // indirect
	golang.org/x/sync v0.13.0 // indirect
	golang.org/x/sys v0.32.0 // indirect
	golang.org/x/text v0.24.0 // indirect
)

require (
	github.com/davecgh/go-spew v1.1.1 // indirect
	github.com/gorilla/mux v1.8.1
	github.com/gorilla/websocket v1.4.2 // indirect
	github.com/pmezard/go-difflib v1.0.0 // indirect
	github.com/stretchr/objx v0.5.2 // indirect
	gopkg.in/yaml.v3 v3.0.1 // indirect
	gorm.io/gorm v1.25.12
)<|MERGE_RESOLUTION|>--- conflicted
+++ resolved
@@ -1,12 +1,6 @@
 module github.com/seatgeek/mailroom
 
-<<<<<<< HEAD
 go 1.24.0
-=======
-go 1.23.0
-
-toolchain go1.24.3
->>>>>>> 0d6990cf
 
 require (
 	github.com/cenkalti/backoff/v5 v5.0.2
