--- conflicted
+++ resolved
@@ -26,11 +26,7 @@
 	t.Parallel()
 
 	unknownUser := identifier.NewSet(
-<<<<<<< HEAD
 		identifier.New(identifier.GenericUsername, "somebody"),
-=======
-		identifier.New(identifier.GenericEmail, "somebody@example.com"),
->>>>>>> 0d6990cf
 	)
 
 	knownUser := user.New(
@@ -83,11 +79,7 @@
 			wantSent: []wantSent{},
 		},
 		{
-<<<<<<< HEAD
-			name:         "unknown user get message via all transports",
-=======
 			name:         "unknown user gets message via all transports",
->>>>>>> 0d6990cf
 			notification: notificationFor("com.example.one", unknownUser),
 			transports: []notifier.Transport{
 				&fakeTransport{key: "email"},
